#!/usr/bin/python

import json
import sys
import urllib.error
import urllib.parse
import urllib.request
import codecs

import jsonschema
import xlrd

from eva_cttv_pipeline import efo_term, clinvar_record, evidence_strings, utilities, consequence_type

__author__ = 'Javier Lopez: javild@gmail.com'

BATCH_SIZE = 200
# HOST = 'localhost:8080'
HOST = 'www.ebi.ac.uk'
EVIDENCESTRINGSFILENAME = 'evidence_strings.json'
EVIDENCERECORDSFILENAME = 'evidence_records.tsv'
UNMAPPEDTRAITSFILENAME = 'unmappedTraits.tsv'
UNAVAILABLEEFOFILENAME = 'unavailableefo.tsv'
NSVLISTFILE = 'nsvlist.txt'
TMPDIR = '/tmp/'


def clinvar_to_evidence_strings(dir_out, allowed_clinical_significance=None, ignore_terms_file=None,
                                adapt_terms_file=None, efo_mapping_file=None, snp_2_gene_file=None,
                                variant_summary_file=None):

    allowed_clinical_significance = allowed_clinical_significance.split(',') if allowed_clinical_significance else None

    trait_2_efo, unavailable_efo_dict = load_efo_mapping(efo_mapping_file, ignore_terms_file, adapt_terms_file)

    consequence_type_dict = consequence_type.process_consequence_type_file(snp_2_gene_file)
    rcv_to_rs, rcv_to_nsv = clinvar_record.get_rcv_to_rsnsv_mapping(variant_summary_file)

    clin_sig_2_activity = {'unknown': 'http://identifiers.org/cttv.activity/unknown',
                                     'untested': 'http://identifiers.org/cttv.activity/unknown',
                                     'non-pathogenic': 'http://identifiers.org/cttv.activity/tolerated_by_target',
                                     'probable-non-pathogenic': 'http://identifiers.org/cttv.activity/predicted_tolerated',
                                     'probable-pathogenic': 'http://identifiers.org/cttv.activity/predicted_damaging',
                                     'pathogenic': 'http://identifiers.org/cttv.activity/damaging_to_target',
                                     'drug-response': 'http://identifiers.org/cttv.activity/unknown',
                                     'histocompatibility': 'http://identifiers.org/cttv.activity/unknown',
                                     'other': 'http://identifiers.org/cttv.activity/unknown',
                                     'benign': 'http://identifiers.org/cttv.activity/tolerated_by_target',
                                     'protective': 'http://identifiers.org/cttv.activity/tolerated_by_target',
                                     'not provided': 'http://identifiers.org/cttv.activity/unknown',
                                     'likely benign': 'http://identifiers.org/cttv.activity/predicted_tolerated',
                                     'confers sensitivity': 'http://identifiers.org/cttv.activity/predicted_damaging',
                                     'uncertain significance': 'http://identifiers.org/cttv.activity/unknown',
                                     'likely pathogenic': 'http://identifiers.org/cttv.activity/predicted_damaging',
                                     'conflicting data from submitters': 'http://identifiers.org/cttv.activity/unknown',
                                     'risk factor': 'http://identifiers.org/cttv.activity/predicted_damaging',
                                     'association': 'http://identifiers.org/cttv.activity/damaging_to_target'
                                     }

    if allowed_clinical_significance is None:
        allowed_clinical_significance = ['unknown', 'untested', 'non-pathogenic', 'probable-non-pathogenic',
                                       'probable-pathogenic', 'pathogenic', 'drug-response', 'drug response',
                                       'histocompatibility', 'other', 'benign', 'protective', 'not provided',
                                       'likely benign', 'confers sensitivity', 'uncertain significance',
                                       'likely pathogenic', 'conflicting data from submitters', 'risk factor',
                                         'association']
    nsv_list = []
    evidence_string_list = []
    n_processed_clinvar_records = 0
    n_pathogenic_no_rs = 0
    n_multiple_evidence_strings = 0
    n_multiple_allele_origin = 0
    n_germline_somatic = 0
    n_records_no_recognised_allele_origin = 0
    no_variant_to_ensg_mapping = 0
    n_more_than_one_efo_term = 0
    n_same_ref_alt = 0
    n_missed_strings_unmapped_traits = 0
    n_nsvs = 0
    n_valid_rs_and_nsv = 0
    n_nsv_skipped_clin_sig = 0
    n_nsv_skipped_wrong_ref_alt = 0
    unmapped_traits = {}
    n_unrecognised_allele_origin = {}
    ensembl_gene_id_uris = set()
    traits = set()
    unrecognised_clin_sigs = set()
    evidence_list = []  # To store Hellen Parkinson records of the form [RCV, rs, ClinVar trait, EFO url]
    record_counter = 0
    n_total_clinvar_records = 0
    skip = 0
    limit = BATCH_SIZE

    answer = urllib.request.urlopen('http://' + HOST + '/cellbase/webservices/rest/v3/hsapiens/feature/clinical/all?source=clinvar&skip=' + str(skip) + '&limit=' + str(limit))
    reader = codecs.getreader("utf-8")
    curr_response = json.load(reader(answer))['response'][0]
    curr_result_list = curr_response['result']

    # A progress bar is initialized
    # widgets = ['Loading evidence strings: ', progressbar.Percentage(), ' ', progressbar.Bar(marker=progressbar.RotatingMarker()), ' ', progressbar.ETA()]
    # pbar = progressbar.ProgressBar(widgets=widgets, maxval=curr_response['numTotalResults']).start()
    print(str(curr_response['numTotalResults']) + ' ClinVar records in total.')
    while len(curr_result_list) > 0:
        n_total_clinvar_records += len(curr_result_list)
        for record in curr_result_list:
            n_ev_strings_per_record = 0
            clinvarRecord = clinvar_record.ClinvarRecord(record['clinvarSet'])
            clin_sig = clinvarRecord.get_clinical_significance().lower()
            n_nsvs += (clinvarRecord.get_nsv(rcv_to_nsv) is not None)
            if clin_sig in allowed_clinical_significance:
                if record['reference'] != record['alternate']:
                    nsv_list = append_nsv(nsv_list, clinvarRecord, rcv_to_nsv)
                    rs = clinvarRecord.get_rs(rcv_to_rs)
                    if rs is not None:
                        consequenceType = clinvarRecord.get_main_consequence_types(consequence_type_dict, rcv_to_rs)
                        # Mapping rs->Gene was found at Mick's file and therefore ensembl_gene_id will never be None
                        if consequenceType is not None:

                            for ensembl_gene_id in consequenceType.get_ensembl_gene_ids():

                                rcv_to_gene_evidence_codes = ['http://identifiers.org/eco/cttv_mapping_pipeline']  # Evidence codes provided by Mick
                                ensembl_gene_id_uri = 'http://identifiers.org/ensembl/' + ensembl_gene_id
                                trait_refs_list = [['http://europepmc.org/abstract/MED/' + str(ref) for ref in refList] for refList in clinvarRecord.get_trait_pubmed_refs()]
                                observed_regs_list = ['http://europepmc.org/abstract/MED/' + str(ref) for ref in clinvarRecord.get_observed_pubmed_refs()]
                                measure_set_refs_list = ['http://europepmc.org/abstract/MED/' + str(ref) for ref in clinvarRecord.get_measure_set_pubmed_refs()]
                                for trait_counter, trait_list in enumerate(clinvarRecord.get_traits()):
                                    clinvar_trait_list, efo_list = map_efo(trait_2_efo, trait_list)
                                    # Only ClinVar records associated to a trait with mapped EFO term will generate evidence_strings
                                    if len(efo_list) > 0:
                                        clinvar_record_allele_origins = clinvarRecord.get_allele_origins()
                                        n_multiple_allele_origin += (len(clinvar_record_allele_origins) > 1)
                                        n_germline_somatic += (('germline' in clinvar_record_allele_origins) and (
                                        'somatic' in clinvar_record_allele_origins))
                                        n_records_no_recognised_allele_origin += (
                                        ('germline' not in clinvar_record_allele_origins) and (
                                        'somatic' not in clinvar_record_allele_origins))
                                        for allele_origin_counter, alleleOrigin in enumerate(clinvar_record_allele_origins):
                                            if alleleOrigin == 'germline':
                                                evidence_string, n_more_than_one_efo_term = get_cttv_genetics_evidence_string(efo_list,
                                                                                                                              clin_sig,
                                                                                                                              clin_sig_2_activity,
                                                                                                                              clinvarRecord,
                                                                                                                              consequenceType,
                                                                                                                              ensembl_gene_id,
                                                                                                                              ensembl_gene_id_uri,
                                                                                                                              ensembl_gene_id_uris,
                                                                                                                              measure_set_refs_list,
                                                                                                                              n_more_than_one_efo_term,
                                                                                                                              observed_regs_list,
                                                                                                                              rcv_to_gene_evidence_codes,
                                                                                                                              record,
                                                                                                                              rs,
                                                                                                                              trait_counter,
                                                                                                                              trait_refs_list,
                                                                                                                              traits,
                                                                                                                              unrecognised_clin_sigs)
                                                n_ev_strings_per_record = add_evidence_string(clinvarRecord, evidence_string,
                                                                                              evidence_string_list,
                                                                                              n_ev_strings_per_record)
                                                evidence_list.append(
                                                    [clinvarRecord.get_acc(), rs, ','.join(clinvar_trait_list),
                                                     ','.join(efo_list)])
                                                n_valid_rs_and_nsv += (clinvarRecord.get_nsv(rcv_to_nsv) is not None)
                                            elif alleleOrigin == 'somatic':
                                                evidence_string, n_more_than_one_efo_term = get_cttv_somatic_evidence_string(efo_list,
                                                                                                                             clin_sig,
                                                                                                                             clin_sig_2_activity,
                                                                                                                             clinvarRecord,
                                                                                                                             ensembl_gene_id,
                                                                                                                             ensembl_gene_id_uri,
                                                                                                                             ensembl_gene_id_uris,
                                                                                                                             measure_set_refs_list,
                                                                                                                             n_more_than_one_efo_term,
                                                                                                                             observed_regs_list,
                                                                                                                             trait_counter,
                                                                                                                             trait_refs_list,
                                                                                                                             traits,
                                                                                                                             unrecognised_clin_sigs,
                                                                                                                             consequenceType)
                                                n_ev_strings_per_record = add_evidence_string(clinvarRecord, evidence_string,
                                                                                              evidence_string_list,
                                                                                              n_ev_strings_per_record)
                                                evidence_list.append(
                                                    [clinvarRecord.get_acc(), rs, ','.join(clinvar_trait_list),
                                                     ','.join(efo_list)])
                                                n_valid_rs_and_nsv += (clinvarRecord.get_nsv(rcv_to_nsv) is not None)
                                            elif alleleOrigin not in n_unrecognised_allele_origin:
                                                n_unrecognised_allele_origin[alleleOrigin] = 1
                                            else:
                                                n_unrecognised_allele_origin[alleleOrigin] += 1
                                    else:
                                        n_missed_strings_unmapped_traits += 1
                                        if trait_list[0] in unmapped_traits:
                                            unmapped_traits[trait_list[0]] += 1
                                        else:
                                            unmapped_traits[trait_list[0]] = 1

                                if n_ev_strings_per_record > 0:
                                    n_processed_clinvar_records += 1
                                    if n_ev_strings_per_record > 1:
                                        n_multiple_evidence_strings += 1
                        else:
                            no_variant_to_ensg_mapping += 1
                    else:
                        n_pathogenic_no_rs += 1

                else:
                    n_same_ref_alt += 1
                    if clinvarRecord.get_nsv(rcv_to_nsv) is not None:
                        n_nsv_skipped_wrong_ref_alt += 1
            else:
                if clinvarRecord.get_nsv(rcv_to_nsv) is not None:
                    n_nsv_skipped_clin_sig += 1

            # pbar.update(record_counter)
            record_counter += 1
        skip += BATCH_SIZE

        answer = urllib.request.urlopen('http://' + HOST + '/cellbase/webservices/rest/v3/hsapiens/feature/clinical/all?source=clinvar&skip=' + str(skip) + '&limit=' + str(limit))
        reader = codecs.getreader("utf-8")
        curr_response = json.load(reader(answer))['response'][0]
        curr_result_list = curr_response['result']
    # pbar.finish()

    write_string_list_to_file(nsv_list, dir_out + '/' + NSVLISTFILE)

    fdw = open(dir_out + '/' + UNMAPPEDTRAITSFILENAME, 'w')  # Contains traits without a mapping in Gary's xls
    fdw.write('Trait\tCount\n')
    for trait_list in unmapped_traits:
        fdw.write(str(trait_list.encode('utf8')) + '\t' + str(unmapped_traits[trait_list]) + '\n')
    fdw.close()

    fdw = open(dir_out + '/' + UNAVAILABLEEFOFILENAME,
               'w')  # Contains urls provided by Gary which are not yet included within EFO
    fdw.write('Trait\tCount\n')
    for url in unavailable_efo_dict:
        fdw.write(url.encode('utf8') + '\t' + str(unavailable_efo_dict[url]) + '\n')
    fdw.close()

    fdw = open(dir_out + '/' + EVIDENCESTRINGSFILENAME, 'w')
    for evidence_string in evidence_string_list:
        fdw.write(json.dumps(evidence_string) + '\n')
    fdw.close()

    fdw = open(dir_out + '/' + EVIDENCERECORDSFILENAME, 'w')
    for evidenceRecord in evidence_list:
        fdw.write('\t'.join(evidenceRecord) + '\n')
    fdw.close()

    print(str(n_total_clinvar_records) + ' ClinVar records in total')
    print(str(len(evidence_string_list)) + ' evidence string jsons generated')
    print(str(n_processed_clinvar_records) + ' ClinVar records generated at least one evidence string')
    print(str(len(
        unrecognised_clin_sigs)) + " Clinical significance string(s) not found among those described in ClinVar documentation:")
    print(str(unrecognised_clin_sigs))
    print(str(
        n_same_ref_alt) + ' ClinVar records with allowed clinical significance did present the same reference and alternate and were skipped')
    print('Activities of those ClinVar records with unrecognized clinical significances were set to "unknown".')
    print(str(len(ensembl_gene_id_uris)) + ' distinct ensembl gene ids appear in generated evidence string json objects')
    print(str(len(traits)) + ' distinct trait names found to include in generated evidence string json objects')
    print(str(n_pathogenic_no_rs) + ' ClinVar records with allowed clinical significance DO NOT have an rs id')
    print(str(n_multiple_evidence_strings) + ' ClinVar records generated more than one evidence_string')
    print(str(n_germline_somatic) + ' ClinVar records with germline and somatic origins')
    print(str(n_multiple_allele_origin) + ' ClinVar records with more than one allele origin')
    print('Number valid ClinVar records with unprocessed allele origins:')
    for alleleOrigin in n_unrecognised_allele_origin:
        print(' ' + alleleOrigin + ': ' + str(n_unrecognised_allele_origin[alleleOrigin]))
    print(str(
        no_variant_to_ensg_mapping) + ' ClinVar records with allowed clinical significance and valid rs id were skipped due to a lack of Variant->ENSG mapping.')
    print(str(
        n_missed_strings_unmapped_traits) + ' ClinVar records with allowed clinical significance, valid rs id and Variant->ENSG mapping were skipped due to a lack of EFO mapping (see ' + UNMAPPEDTRAITSFILENAME + ').')
    print(str(
        n_records_no_recognised_allele_origin) + ' ClinVar records with allowed clinical significance, valid rs id, valid Variant->ENSG mapping and valid EFO mapping were skipped due to a lack of a valid alleleOrigin.')
    print(str(n_more_than_one_efo_term) + ' evidence strings with more than one trait mapped to EFO terms')
    print(str(len(unavailable_efo_dict)) + ' evidence strings were generated with traits without EFO correspondence')
    print(str(n_valid_rs_and_nsv) + ' evidence strings were generated from ClinVar records with rs and nsv ids')
    print(str(n_nsvs) + ' total nsvs found')
    print(str(
        n_nsv_skipped_clin_sig) + ' ClinVar nsvs were skipped because of a different clinical significance')
    print(str(n_nsv_skipped_wrong_ref_alt) + ' ClinVar nsvs were skipped because of same ref and alt')


def get_cttv_genetics_evidence_string(efo_list, clin_sig, clin_sig_2_activity, clinvarRecord,
                                      consequenceType, ensembl_gene_id, ensembl_gene_id_uri, ensembl_gene_id_uris,
                                      measure_set_refs_list, n_more_than_one_efo_term, observed_refs_list, rcv_to_gene_evidence_codes,
                                      record, rs, trait_counter, traits_ref_list, traits,
                                      unrecognised_clin_sigs):
    ev_string = evidence_strings.CTTVGeneticsEvidenceString()
    ev_string.add_unique_association_field('gene', ensembl_gene_id)
    ev_string.add_unique_association_field('clinvarAccession', clinvarRecord.get_acc())
    ev_string.add_unique_association_field('alleleOrigin', 'germline')
    try:
        ev_string.set_target(ensembl_gene_id_uri, clin_sig_2_activity[clin_sig])
    except KeyError:
        unrecognised_clin_sigs.add(clin_sig)
        ev_string.set_target(ensembl_gene_id_uri, 'http://identifiers.org/cttv.activity/unknown')
    ev_string.set_variant('http://identifiers.org/dbsnp/' + rs, get_cttv_variant_type(record))
    ev_string.set_date(clinvarRecord.get_date())
    ev_string.set_db_xref_url('http://identifiers.org/clinvar.record/' + clinvarRecord.get_acc())
    ev_string.set_url('http://www.ncbi.nlm.nih.gov/clinvar/' + clinvarRecord.get_acc())
    ev_string.set_association(
        clin_sig != 'non-pathogenic' and clin_sig != 'probable-non-pathogenic'
        and clin_sig != 'likely benign' and clin_sig != 'benign')
    ev_string.set_gene_2_var_ev_codes(rcv_to_gene_evidence_codes)
    most_severe_so_term = consequenceType.getMostSevereSo()
    if most_severe_so_term.get_accession() is None:
        ev_string.set_gene_2_var_func_consequence(
            'http://targetvalidation.org/sequence/' + most_severe_so_term.get_name())
    else:
        ev_string.set_gene_2_var_func_consequence(
            'http://purl.obolibrary.org/obo/' + most_severe_so_term.get_accession().replace(':', '_'))

    ref_list = list(set(traits_ref_list[trait_counter] + observed_refs_list + measure_set_refs_list))
    if len(ref_list) > 0:
        ev_string.set_var_2_disease_literature(ref_list)
        # Arbitrarily select only one reference among all
        ev_string.set_unique_reference(ref_list[0])
        ev_string.set_top_level_literature(ref_list)
    efo_list.sort()
    # Just (arbitrarily) adding one of the potentially multiple EFO terms because of schema constraints
    ev_string.set_disease(efo_list[0])
    ev_string.add_unique_association_field('phenotype', efo_list[0])
    n_more_than_one_efo_term += (len(efo_list) > 1)
    traits.update(set(efo_list))
    ensembl_gene_id_uris.add(ensembl_gene_id_uri)
    return ev_string, n_more_than_one_efo_term


def get_cttv_somatic_evidence_string(efo_list, clin_sig, clin_sig_2_activity, clinvarRecord,
                                     ensembl_gene_id, ensembl_gene_id_uri, ensembl_gene_id_uris, measure_set_refs_list,
                                     n_more_than_one_efo_term, observed_refs_list, trait_counter, trait_refs_list, traits,
                                     unrecognised_clin_sigs, consequenceType):
    ev_string = evidence_strings.CTTVSomaticEvidenceString()
    ev_string.add_unique_association_field('gene', ensembl_gene_id)
    ev_string.add_unique_association_field('clinvarAccession', clinvarRecord.get_acc())
    ev_string.add_unique_association_field('alleleOrigin', 'somatic')
    try:
        ev_string.set_target(ensembl_gene_id_uri, clin_sig_2_activity[clin_sig])
    except KeyError:
        unrecognised_clin_sigs.add(clin_sig)
        ev_string.set_target(ensembl_gene_id_uri, 'http://identifiers.org/cttv.activity/unknown')

    ev_string.set_date(clinvarRecord.get_date())
    ev_string.set_db_xref_url('http://identifiers.org/clinvar.record/' + clinvarRecord.get_acc())
    ev_string.set_url('http://www.ncbi.nlm.nih.gov/clinvar/' + clinvarRecord.get_acc())
    ev_string.set_association(
        clin_sig != 'non-pathogenic' and clin_sig != 'probable-non-pathogenic'
        and clin_sig != 'likely benign' and clin_sig != 'benign')

    ev_string.set_known_mutations(consequenceType)

    ref_list = list(set(trait_refs_list[trait_counter] + observed_refs_list + measure_set_refs_list))
    if len(ref_list) > 0:
        ev_string.set_evidence_literature(ref_list)
        ev_string.set_top_level_literature(ref_list)

    efo_list.sort()
    # Just (arbitrarily) adding one of the potentially multiple EFO terms because of schema constraints
    ev_string.set_disease(efo_list[0])
    ev_string.add_unique_association_field('phenotype', efo_list[0])
    n_more_than_one_efo_term += (len(efo_list) > 1)
    traits.update(set(efo_list))
    ensembl_gene_id_uris.add(ensembl_gene_id_uri)
    return ev_string, n_more_than_one_efo_term


def add_evidence_string(clinvarRecord, ev_string, evidence_string_list, n_evidence_strings_per_record):
    try:
        ev_string.validate()
        evidence_string_list.append(ev_string)
        n_evidence_strings_per_record += 1
    except jsonschema.exceptions.ValidationError as err:
        print('Error: evidence_string does not validate against schema.')
        print('ClinVar accession: ' + clinvarRecord.get_acc())
        print(err)
        print(json.dumps(ev_string))
        sys.exit(1)
    except efo_term.EFOTerm.IsObsoleteException as err:
        print('Error: obsolete EFO term.')
        print('Term: ' + ev_string.get_disease().get_id())
        print(err)
        print(json.dumps(ev_string))
        sys.exit(1)

    return n_evidence_strings_per_record


def write_string_list_to_file(string_list, filename):
    fd = open(filename, 'w')
    fd.write('\n'.join(string_list))
    fd.close()


def append_nsv(nsv_list, clinvarRecord, rcv_to_nsv):
    nsv = clinvarRecord.get_nsv(rcv_to_nsv)
    if nsv is not None:
        nsv_list.append(nsv)
    return nsv_list


def get_cttv_variant_type(record):
    if len(record['reference']) < 2 and len(record['alternate']) < 2:
        cttv_variant_type = 'snp single'
    elif len(record['reference']) > 50 or len(record['alternate']) > 50:
        cttv_variant_type = 'structural variant'
    else:
        cttv_variant_type = 'snp single'  # Sam asked for this in his email 21/05/2015
        # cttv_variant_type = 'snp multiple'

    return cttv_variant_type


def map_efo(trait_2_efo, trait_list):
    efo_list = []
    trait_list_to_return = []
    trait_string = trait_list[0].lower()
    if trait_string in trait_2_efo:
        for efo_trait in trait_2_efo[trait_string]:
            if efo_trait not in efo_list:  # First element in trait_list mus always be the "Preferred" trait name
                trait_list_to_return.append(trait_list[0])
                efo_list.append(efo_trait)
    else:
        for trait in trait_list[1:]:
            trait_string = trait.lower()
            if trait_string in trait_2_efo:
                for efo_trait in trait_2_efo[trait_string]:
                    if efo_trait not in efo_list:  # First element in trait_list mus always be the "Preferred" trait name
                        trait_list_to_return.append(trait)
                        efo_list.append(efo_trait)

    return trait_list_to_return, efo_list


def load_efo_mapping(efo_mapping_file, ignore_terms_file=None, adapt_terms_file=None):
    ignore_terms = get_terms_from_file(ignore_terms_file)
    adapt_terms = get_terms_from_file(adapt_terms_file)

    print('Loading phenotypes to EFO mapping...')
    efo_mapping_read_book = xlrd.open_workbook(efo_mapping_file, formatting_info=True)
    efo_mapping_read_sheet = efo_mapping_read_book.sheet_by_index(0)
    trait_2_efo = {}
    unavailable_efo = {}
    n_efo_mappings = 0
    for i in range(1, efo_mapping_read_sheet.nrows):
        if efo_mapping_read_sheet.cell_value(rowx=i, colx=1) != '':
            valid_efo, urls_to_adapt = get_urls(efo_mapping_read_sheet.cell_value(rowx=i, colx=1).split(', '), ignore_terms, adapt_terms)
            clinvar_trait = efo_mapping_read_sheet.cell_value(rowx=i, colx=0).lower()
            if len(valid_efo) > 0:
                trait_2_efo[clinvar_trait] = valid_efo
                n_efo_mappings += 1
            elif len(urls_to_adapt) > 0:
                trait_2_efo[clinvar_trait] = []
                for url in urls_to_adapt:
                    if url not in unavailable_efo:
                        unavailable_efo[url] = 1
                    else:
                        unavailable_efo[url] += 1
                    trait_2_efo[clinvar_trait].append(get_unmapped_url(url))

    print(str(n_efo_mappings) + ' EFO mappings loaded')
    print(str(len(unavailable_efo)) + ' urls without an actual valid EFO mapping')

    return trait_2_efo, unavailable_efo


def get_unmapped_url(url):
    parts = url.split('/')
    if parts[-1].startswith("Orphanet_"):
        new_url = "http://purl.bioontology.org/ORDO/" + parts[-1]
    elif parts[-1].startswith("HP_"):
        new_url = "http://purl.bioontology.org/obo/" + parts[-1]
    else:
        print("Error. Unhandled url type: " + url)
        sys.exit(1)

    return new_url


def get_urls(url_list, ignore_terms, adapt_terms):
    valid_efo = []
    urls_to_adapt = []
    for term in url_list:
        if term not in ignore_terms:
            if term in adapt_terms:
                urls_to_adapt.append(term)
            else:
                valid_efo.append(term)

    return valid_efo, urls_to_adapt


def get_terms_from_file(terms_file):
    if terms_file is not None:
        print('Loading list of terms...')
        fd = open(terms_file, 'r')
        terms_list = [line.rstrip() for line in fd]
        fd.close()
        print(str(len(terms_file)) + ' terms found at ' + terms_file)
    else:
        terms_list = []

    return terms_list


def main():
    parser = utilities.ArgParser(sys.argv)

    utilities.check_for_local_schema()

<<<<<<< HEAD
    utilities.check_dir_exists_create(parser.out)

    # call core function
    if parser.clinSig is None:
        clinvar_to_evidence_strings(parser.out, ignore_terms_file=parser.ignoreTermsFile,
                                    adapt_terms_file=parser.adaptTermsFile)
    else:
        clinvar_to_evidence_strings(parser.out, allowed_clinical_significance=parser.clinSig.split(','),
                                    ignore_terms_file=parser.ignoreTermsFile, adapt_terms_file=parser.adaptTermsFile)
=======
    clinvar_to_evidence_strings(parser.out, allowed_clinical_significance=parser.clinical_significance,
                                ignore_terms_file=parser.ignore_terms_file, adapt_terms_file=parser.adapt_terms_file,
                                efo_mapping_file=parser.efo_mapping_file, snp_2_gene_file=parser.snp_2_gene_file,
                                variant_summary_file=parser.variant_summary_file)
>>>>>>> 18eb2419

    print('>>>>>>>>>>>>>>>>>>>>>>>>>>>>>>>>>>>>>>>>>>>>>>>>>>>>>>>>>>>>> Finished <<<<<<<<<<<<<<<<<<<<<<<<<<<<<<<<<<<<<<<<<<<<<<<<<<<<<<<<<<<<<<<<<<<<<<<<<<<<')


if __name__ == '__main__':
    main()<|MERGE_RESOLUTION|>--- conflicted
+++ resolved
@@ -507,22 +507,12 @@
 
     utilities.check_for_local_schema()
 
-<<<<<<< HEAD
     utilities.check_dir_exists_create(parser.out)
 
-    # call core function
-    if parser.clinSig is None:
-        clinvar_to_evidence_strings(parser.out, ignore_terms_file=parser.ignoreTermsFile,
-                                    adapt_terms_file=parser.adaptTermsFile)
-    else:
-        clinvar_to_evidence_strings(parser.out, allowed_clinical_significance=parser.clinSig.split(','),
-                                    ignore_terms_file=parser.ignoreTermsFile, adapt_terms_file=parser.adaptTermsFile)
-=======
     clinvar_to_evidence_strings(parser.out, allowed_clinical_significance=parser.clinical_significance,
                                 ignore_terms_file=parser.ignore_terms_file, adapt_terms_file=parser.adapt_terms_file,
                                 efo_mapping_file=parser.efo_mapping_file, snp_2_gene_file=parser.snp_2_gene_file,
                                 variant_summary_file=parser.variant_summary_file)
->>>>>>> 18eb2419
 
     print('>>>>>>>>>>>>>>>>>>>>>>>>>>>>>>>>>>>>>>>>>>>>>>>>>>>>>>>>>>>>> Finished <<<<<<<<<<<<<<<<<<<<<<<<<<<<<<<<<<<<<<<<<<<<<<<<<<<<<<<<<<<<<<<<<<<<<<<<<<<<')
 
